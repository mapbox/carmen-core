--- conflicted
+++ resolved
@@ -3,11 +3,8 @@
 const tape = require('tape');
 const tmp = require('tmp');
 const rimraf = require('rimraf').sync;
-<<<<<<< HEAD
 const fs = require('fs');
-=======
 const fuzzy = require('../lib');
->>>>>>> b22b4aac
 
 const tmpDir = tmp.dirSync();
 
@@ -29,14 +26,6 @@
     t.end();
 });
 
-<<<<<<< HEAD
-tape("FuzzyPhraseSetBuilder insertion and Set lookup", (t) => {
-    let builder = new fuzzy.FuzzyPhraseSetBuilder(tmpDir.name);
-    builder.insert(["100","main","street"]);
-    builder.insert(["200","main","street"]);
-    builder.insert(["100","main","ave"]);
-    builder.insert(["300","mlk","blvd"]);
-=======
 tape('FuzzyPhraseSetBuilder insertion and Set lookup', (t) => {
     const builder = new fuzzy.FuzzyPhraseSetBuilder(tmpDir.name);
 
@@ -44,7 +33,6 @@
     builder.insert(['200', 'main', 'street']);
     builder.insert(['100', 'main', 'ave']);
     builder.insert(['300', 'mlk', 'blvd']);
->>>>>>> b22b4aac
     builder.finish();
 
     const set = new fuzzy.FuzzyPhraseSet(tmpDir.name);
@@ -215,8 +203,7 @@
     rimraf(tmpDir.name);
 
     t.end();
-<<<<<<< HEAD
-})
+});
 
 tape('load word replacements', (t) => {
     let builder = new fuzzy.FuzzyPhraseSetBuilder(tmpDir.name);
@@ -225,7 +212,4 @@
     var word_replacements_obj = JSON.parse(fs.readFileSync(tmpDir.name + '/metadata.json')).word_replacements;
     t.deepEquals(word_replacements_obj, [ { from: 'Street', to: 'Str' } ], 'ok, loads word replacements')
     t.end();
-})
-=======
-});
->>>>>>> b22b4aac
+});