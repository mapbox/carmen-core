{
  "name": "@mapbox/carmen-core",
<<<<<<< HEAD
  "version": "0.1.1-remove-hashsets-1",
=======
  "version": "0.1.1-sort-before-stackable-1",
>>>>>>> 9ec419a8
  "description": "node bindings for carmen-core",
  "main": "index.js",
  "engines": {
    "node": ">= 10"
  },
  "repository": {
    "type": "git",
    "url": "carmen-core"
  },
  "author": "Aarthy Chandrasekhar <kcaarthy@gmail.com>",
  "license": "MIT",
  "dependencies": {
    "neon-cli": "^0.2.0",
    "node-pre-gyp": "~0.13.0"
  },
  "devDependencies": {
    "@mapbox/cfn-config": "^2.15.0",
    "@mapbox/cloudfriend": "^1.9.1",
    "codecov": "^3.3.0",
    "d3-queue": "^3.0.7",
    "neon-cli": "^0.2.0",
    "nyc": "^14.0.0",
    "tape": "^4.10.2"
  },
  "scripts": {
    "install": "node-pre-gyp install --fallback-to-build=false || neon build --release",
    "build": "neon build --release",
    "test": "tape ./tests/bindings/*",
    "coverage": "nyc node -e \"require('.')\" && nyc report --reporter=text-lcov > coverage.lcov && codecov"
  },
  "binary": {
    "module_name": "index",
    "host": "https://mapbox-node-binary.s3.amazonaws.com",
    "remote_path": "./node-carmen-core/v{version}/{configuration}/",
    "package_name": "{node_abi}-{platform}-{arch}.tar.gz",
    "module_path": "./native/"
  }
}<|MERGE_RESOLUTION|>--- conflicted
+++ resolved
@@ -1,10 +1,6 @@
 {
   "name": "@mapbox/carmen-core",
-<<<<<<< HEAD
-  "version": "0.1.1-remove-hashsets-1",
-=======
-  "version": "0.1.1-sort-before-stackable-1",
->>>>>>> 9ec419a8
+  "version": "0.1.1-remove-hashsets-plus-sort-1",
   "description": "node bindings for carmen-core",
   "main": "index.js",
   "engines": {
