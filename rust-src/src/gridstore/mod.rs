mod builder;
mod coalesce;
mod common;
mod gridstore_generated;
mod spatial;
mod store;

pub use builder::*;
pub use coalesce::coalesce;
pub use common::*;
pub use store::*;

#[cfg(test)]
mod tests {
    use super::*;

    #[test]
    fn combined_test() {
        let directory: tempfile::TempDir = tempfile::tempdir().unwrap();
        let mut builder = GridStoreBuilder::new(directory.path()).unwrap();

        let key = GridKey { phrase_id: 1, lang_set: 1 };

        let mut entries = vec![
            GridEntry { id: 2, x: 2, y: 2, relev: 0.8, score: 3, source_phrase_hash: 0 },
            GridEntry { id: 3, x: 3, y: 3, relev: 1., score: 1, source_phrase_hash: 1 },
            GridEntry { id: 1, x: 1, y: 1, relev: 1., score: 7, source_phrase_hash: 2 },
        ];
        builder.insert(&key, &entries).expect("Unable to insert record");

        builder.finish().unwrap();

        let reader = GridStore::new(directory.path()).unwrap();
        let record: Vec<_> = reader.get(&key).unwrap().unwrap().collect();

        entries.sort_by(|a, b| b.partial_cmp(a).unwrap());
        assert_eq!(
            record, entries,
            "identical entries come out as went in, in reverse-sorted order"
        );

        {
            let key = GridKey { phrase_id: 2, lang_set: 1 };
            let record = reader.get(&key).expect("Failed to get key");
            assert!(record.is_none(), "Retrieved no results");
        }
    }

    #[test]
    fn renumber_test() {
        let directory: tempfile::TempDir = tempfile::tempdir().unwrap();
        let mut builder = GridStoreBuilder::new(directory.path()).unwrap();

        // phrase IDs are descending, grid IDs are ascending
        let items = vec![
            (
                GridKey { phrase_id: 2, lang_set: 1 },
                GridEntry { id: 0, x: 1, y: 1, relev: 1., score: 7, source_phrase_hash: 2 },
            ),
            (
                GridKey { phrase_id: 1, lang_set: 1 },
                GridEntry { id: 1, x: 1, y: 1, relev: 1., score: 7, source_phrase_hash: 2 },
            ),
            (
                GridKey { phrase_id: 0, lang_set: 1 },
                GridEntry { id: 2, x: 1, y: 1, relev: 1., score: 7, source_phrase_hash: 2 },
            ),
        ];

        for (key, val) in items {
            builder.insert(&key, &vec![val]).expect("Unable to insert record");
        }
        builder.renumber(&vec![2, 1, 0]).unwrap();
        // after renumbering, the IDs should match
        builder.finish().unwrap();

        let reader = GridStore::new(directory.path()).unwrap();

        for id in 0..=2 {
            let entries: Vec<_> =
                reader.get(&GridKey { phrase_id: id, lang_set: 1 }).unwrap().unwrap().collect();
            assert_eq!(id, entries[0].id);
        }
    }

    #[test]
    fn phrase_hash_test() {
        let directory: tempfile::TempDir = tempfile::tempdir().unwrap();
        let mut builder = GridStoreBuilder::new(directory.path()).unwrap();

        let key = GridKey { phrase_id: 1, lang_set: 1 };

        let mut entries = vec![
            GridEntry { id: 1, x: 1, y: 1, relev: 1.0, score: 1, source_phrase_hash: 0 },
            GridEntry { id: 1, x: 1, y: 1, relev: 0.6, score: 1, source_phrase_hash: 2 },
            GridEntry { id: 1, x: 1, y: 1, relev: 0.4, score: 1, source_phrase_hash: 3 },
        ];
        builder.insert(&key, &entries).expect("Unable to insert record");

        builder.finish().unwrap();

        let reader = GridStore::new(directory.path()).unwrap();
        let record: Vec<_> = reader.get(&key).unwrap().unwrap().collect();

        entries.sort_by(|a, b| b.partial_cmp(a).unwrap());
        assert_eq!(
            record, entries,
            "identical entries come out as went in, in reverse-sorted order"
        );
    }

    #[test]
    fn cover_test() {
        let directory: tempfile::TempDir = tempfile::tempdir().unwrap();
        let mut builder = GridStoreBuilder::new(directory.path()).unwrap();

        let key = GridKey { phrase_id: 1, lang_set: 1 };

        let entries = vec![
            GridEntry { id: 1, x: 1, y: 1, relev: 1., score: 1, source_phrase_hash: 0 },
            GridEntry { id: 1, x: 1, y: 2, relev: 1., score: 1, source_phrase_hash: 0 },
            GridEntry { id: 1, x: 2, y: 1, relev: 1., score: 1, source_phrase_hash: 0 },
        ];
        builder.insert(&key, &entries).expect("Unable to insert record");

        builder.finish().unwrap();

        let reader = GridStore::new(directory.path()).unwrap();
        let record: Vec<_> = reader.get(&key).unwrap().unwrap().collect();

        // Results come back morton order. Maybe we should implement a custom partial_cmp
        assert_eq!(record[0], entries[1], "expected first result");
        assert_eq!(record[1], entries[2], "expected second result");
        assert_eq!(record[2], entries[0], "expected second result");
    }

    #[test]
    fn score_test() {
        let directory: tempfile::TempDir = tempfile::tempdir().unwrap();
        let mut builder = GridStoreBuilder::new(directory.path()).unwrap();

        let key = GridKey { phrase_id: 1, lang_set: 1 };

        let mut entries = vec![
            GridEntry { id: 1, x: 1, y: 1, relev: 1., score: 1, source_phrase_hash: 0 },
            GridEntry { id: 1, x: 1, y: 1, relev: 1., score: 7, source_phrase_hash: 0 },
        ];
        builder.insert(&key, &entries).expect("Unable to insert record");

        builder.finish().unwrap();

        let reader = GridStore::new(directory.path()).unwrap();
        let record: Vec<_> = reader.get(&key).unwrap().unwrap().collect();

        entries.sort_by(|a, b| b.partial_cmp(a).unwrap());
        assert_eq!(
            record, entries,
            "identical entries come out as went in, in reverse-sorted order"
        );
    }

    #[test]
    fn matching_test() {
        let directory: tempfile::TempDir = tempfile::tempdir().unwrap();
        let mut builder = GridStoreBuilder::new(directory.path()).unwrap();

        let keys = vec![
            GridKey { phrase_id: 1, lang_set: 1 },
            GridKey { phrase_id: 1, lang_set: 2 },
            GridKey { phrase_id: 2, lang_set: 1 },
            GridKey { phrase_id: 1, lang_set: 1 },
        ];

        let mut i = 0;
        for key in keys.iter() {
            for _j in 0..2 {
                #[cfg_attr(rustfmt, rustfmt::skip)]
                let entries = vec![
                    GridEntry { id: i, x: (2 * i) as u16, y: 1, relev: 1., score: 1, source_phrase_hash: 0 },
                    GridEntry { id: i + 1, x: ((2 * i) + 1) as u16, y: 1, relev: 1., score: 7, source_phrase_hash: 0 },
                    GridEntry { id: i + 2, x: ((2 * i) + 2) as u16, y: 1, relev: 1., score: 7, source_phrase_hash: 0 },
                    GridEntry { id: i + 3, x: ((2 * i) + 1) as u16, y: 1, relev: 1., score: 7, source_phrase_hash: 0 },
                ];
                i += 4;

                builder.insert(key, &entries).expect("Unable to insert record");
            }
        }

        builder.finish().unwrap();

        let reader = GridStore::new(directory.path()).unwrap();

        let search_key =
            MatchKey { match_phrase: MatchPhrase::Range { start: 1, end: 2 }, lang_set: 1 };
        let records: Vec<_> =
            reader.get_matching(&search_key, &MatchOpts::default()).unwrap().collect();
        #[cfg_attr(rustfmt, rustfmt::skip)]
        assert_eq!(
            records,
            [
                MatchEntry { grid_entry: GridEntry { relev: 1.0, score: 7, x: 58, y: 1, id: 30, source_phrase_hash: 0 }, matches_language: true },
                MatchEntry { grid_entry: GridEntry { relev: 1.0, score: 7, x: 57, y: 1, id: 31, source_phrase_hash: 0 }, matches_language: true },
                MatchEntry { grid_entry: GridEntry { relev: 1.0, score: 7, x: 57, y: 1, id: 29, source_phrase_hash: 0 }, matches_language: true },
                MatchEntry { grid_entry: GridEntry { relev: 1.0, score: 1, x: 56, y: 1, id: 28, source_phrase_hash: 0 }, matches_language: true },
                MatchEntry { grid_entry: GridEntry { relev: 1.0, score: 7, x: 26, y: 1, id: 14, source_phrase_hash: 0 }, matches_language: false },
                MatchEntry { grid_entry: GridEntry { relev: 1.0, score: 7, x: 25, y: 1, id: 15, source_phrase_hash: 0 }, matches_language: false },
                MatchEntry { grid_entry: GridEntry { relev: 1.0, score: 7, x: 25, y: 1, id: 13, source_phrase_hash: 0 }, matches_language: false },
                MatchEntry { grid_entry: GridEntry { relev: 1.0, score: 1, x: 24, y: 1, id: 12, source_phrase_hash: 0 }, matches_language: false }
            ]
        );

        let search_key =
            MatchKey { match_phrase: MatchPhrase::Range { start: 1, end: 3 }, lang_set: 1 };
        let records: Vec<_> =
            reader.get_matching(&search_key, &MatchOpts::default()).unwrap().collect();
        #[cfg_attr(rustfmt, rustfmt::skip)]
        assert_eq!(
            records,
            [
                MatchEntry { grid_entry: GridEntry { relev: 1.0, score: 7, x: 58, y: 1, id: 30, source_phrase_hash: 0 }, matches_language: true },
                MatchEntry { grid_entry: GridEntry { relev: 1.0, score: 7, x: 57, y: 1, id: 31, source_phrase_hash: 0 }, matches_language: true },
                MatchEntry { grid_entry: GridEntry { relev: 1.0, score: 7, x: 57, y: 1, id: 29, source_phrase_hash: 0 }, matches_language: true },
                MatchEntry { grid_entry: GridEntry { relev: 1.0, score: 7, x: 42, y: 1, id: 22, source_phrase_hash: 0 }, matches_language: true },
                MatchEntry { grid_entry: GridEntry { relev: 1.0, score: 7, x: 41, y: 1, id: 23, source_phrase_hash: 0 }, matches_language: true },
                MatchEntry { grid_entry: GridEntry { relev: 1.0, score: 7, x: 41, y: 1, id: 21, source_phrase_hash: 0 }, matches_language: true },
                MatchEntry { grid_entry: GridEntry { relev: 1.0, score: 1, x: 56, y: 1, id: 28, source_phrase_hash: 0 }, matches_language: true },
                MatchEntry { grid_entry: GridEntry { relev: 1.0, score: 1, x: 40, y: 1, id: 20, source_phrase_hash: 0 }, matches_language: true },
                MatchEntry { grid_entry: GridEntry { relev: 1.0, score: 7, x: 26, y: 1, id: 14, source_phrase_hash: 0 }, matches_language: false },
                MatchEntry { grid_entry: GridEntry { relev: 1.0, score: 7, x: 25, y: 1, id: 15, source_phrase_hash: 0 }, matches_language: false },
                MatchEntry { grid_entry: GridEntry { relev: 1.0, score: 7, x: 25, y: 1, id: 13, source_phrase_hash: 0 }, matches_language: false },
                MatchEntry { grid_entry: GridEntry { relev: 1.0, score: 1, x: 24, y: 1, id: 12, source_phrase_hash: 0 }, matches_language: false }
            ]
        );

        let search_key =
            MatchKey { match_phrase: MatchPhrase::Range { start: 1, end: 3 }, lang_set: 0 };
        let records: Vec<_> =
            reader.get_matching(&search_key, &MatchOpts::default()).unwrap().collect();
        #[cfg_attr(rustfmt, rustfmt::skip)]
        assert_eq!(
            records,
            [
                MatchEntry { grid_entry: GridEntry { relev: 1.0, score: 7, x: 58, y: 1, id: 30, source_phrase_hash: 0 }, matches_language: false },
                MatchEntry { grid_entry: GridEntry { relev: 1.0, score: 7, x: 57, y: 1, id: 31, source_phrase_hash: 0 }, matches_language: false },
                MatchEntry { grid_entry: GridEntry { relev: 1.0, score: 7, x: 57, y: 1, id: 29, source_phrase_hash: 0 }, matches_language: false },
                MatchEntry { grid_entry: GridEntry { relev: 1.0, score: 7, x: 42, y: 1, id: 22, source_phrase_hash: 0 }, matches_language: false },
                MatchEntry { grid_entry: GridEntry { relev: 1.0, score: 7, x: 41, y: 1, id: 23, source_phrase_hash: 0 }, matches_language: false },
                MatchEntry { grid_entry: GridEntry { relev: 1.0, score: 7, x: 41, y: 1, id: 21, source_phrase_hash: 0 }, matches_language: false },
                MatchEntry { grid_entry: GridEntry { relev: 1.0, score: 7, x: 26, y: 1, id: 14, source_phrase_hash: 0 }, matches_language: false },
                MatchEntry { grid_entry: GridEntry { relev: 1.0, score: 7, x: 25, y: 1, id: 15, source_phrase_hash: 0 }, matches_language: false },
                MatchEntry { grid_entry: GridEntry { relev: 1.0, score: 7, x: 25, y: 1, id: 13, source_phrase_hash: 0 }, matches_language: false },
                MatchEntry { grid_entry: GridEntry { relev: 1.0, score: 1, x: 56, y: 1, id: 28, source_phrase_hash: 0 }, matches_language: false },
                MatchEntry { grid_entry: GridEntry { relev: 1.0, score: 1, x: 40, y: 1, id: 20, source_phrase_hash: 0 }, matches_language: false },
                MatchEntry { grid_entry: GridEntry { relev: 1.0, score: 1, x: 24, y: 1, id: 12, source_phrase_hash: 0 }, matches_language: false }
            ]
        );

        let search_key =
            MatchKey { match_phrase: MatchPhrase::Range { start: 1, end: 3 }, lang_set: 2 };
        let records: Vec<_> =
            reader.get_matching(&search_key, &MatchOpts::default()).unwrap().collect();
        #[cfg_attr(rustfmt, rustfmt::skip)]
        assert_eq!(
            records,
            [
                MatchEntry { grid_entry: GridEntry { relev: 1.0, score: 7, x: 26, y: 1, id: 14, source_phrase_hash: 0 }, matches_language: true },
                MatchEntry { grid_entry: GridEntry { relev: 1.0, score: 7, x: 25, y: 1, id: 15, source_phrase_hash: 0 }, matches_language: true },
                MatchEntry { grid_entry: GridEntry { relev: 1.0, score: 7, x: 25, y: 1, id: 13, source_phrase_hash: 0 }, matches_language: true },
                MatchEntry { grid_entry: GridEntry { relev: 1.0, score: 1, x: 24, y: 1, id: 12, source_phrase_hash: 0 }, matches_language: true },
                MatchEntry { grid_entry: GridEntry { relev: 1.0, score: 7, x: 58, y: 1, id: 30, source_phrase_hash: 0 }, matches_language: false },
                MatchEntry { grid_entry: GridEntry { relev: 1.0, score: 7, x: 57, y: 1, id: 31, source_phrase_hash: 0 }, matches_language: false },
                MatchEntry { grid_entry: GridEntry { relev: 1.0, score: 7, x: 57, y: 1, id: 29, source_phrase_hash: 0 }, matches_language: false },
                MatchEntry { grid_entry: GridEntry { relev: 1.0, score: 7, x: 42, y: 1, id: 22, source_phrase_hash: 0 }, matches_language: false },
                MatchEntry { grid_entry: GridEntry { relev: 1.0, score: 7, x: 41, y: 1, id: 23, source_phrase_hash: 0 }, matches_language: false },
                MatchEntry { grid_entry: GridEntry { relev: 1.0, score: 7, x: 41, y: 1, id: 21, source_phrase_hash: 0 }, matches_language: false },
                MatchEntry { grid_entry: GridEntry { relev: 1.0, score: 1, x: 56, y: 1, id: 28, source_phrase_hash: 0 }, matches_language: false },
                MatchEntry { grid_entry: GridEntry { relev: 1.0, score: 1, x: 40, y: 1, id: 20, source_phrase_hash: 0 }, matches_language: false }
            ]
        );

        let search_key =
            MatchKey { match_phrase: MatchPhrase::Range { start: 1, end: 3 }, lang_set: 3 };
        let records: Vec<_> =
            reader.get_matching(&search_key, &MatchOpts::default()).unwrap().collect();
        #[cfg_attr(rustfmt, rustfmt::skip)]
        assert_eq!(
            records,
            [
                MatchEntry { grid_entry: GridEntry { relev: 1.0, score: 7, x: 58, y: 1, id: 30, source_phrase_hash: 0 }, matches_language: true },
                MatchEntry { grid_entry: GridEntry { relev: 1.0, score: 7, x: 57, y: 1, id: 31, source_phrase_hash: 0 }, matches_language: true },
                MatchEntry { grid_entry: GridEntry { relev: 1.0, score: 7, x: 57, y: 1, id: 29, source_phrase_hash: 0 }, matches_language: true },
                MatchEntry { grid_entry: GridEntry { relev: 1.0, score: 7, x: 42, y: 1, id: 22, source_phrase_hash: 0 }, matches_language: true },
                MatchEntry { grid_entry: GridEntry { relev: 1.0, score: 7, x: 41, y: 1, id: 23, source_phrase_hash: 0 }, matches_language: true },
                MatchEntry { grid_entry: GridEntry { relev: 1.0, score: 7, x: 41, y: 1, id: 21, source_phrase_hash: 0 }, matches_language: true },
                MatchEntry { grid_entry: GridEntry { relev: 1.0, score: 7, x: 26, y: 1, id: 14, source_phrase_hash: 0 }, matches_language: true },
                MatchEntry { grid_entry: GridEntry { relev: 1.0, score: 7, x: 25, y: 1, id: 15, source_phrase_hash: 0 }, matches_language: true },
                MatchEntry { grid_entry: GridEntry { relev: 1.0, score: 7, x: 25, y: 1, id: 13, source_phrase_hash: 0 }, matches_language: true },
                MatchEntry { grid_entry: GridEntry { relev: 1.0, score: 1, x: 56, y: 1, id: 28, source_phrase_hash: 0 }, matches_language: true },
                MatchEntry { grid_entry: GridEntry { relev: 1.0, score: 1, x: 40, y: 1, id: 20, source_phrase_hash: 0 }, matches_language: true },
                MatchEntry { grid_entry: GridEntry { relev: 1.0, score: 1, x: 24, y: 1, id: 12, source_phrase_hash: 0 }, matches_language: true }
            ]
        );

        let search_key =
            MatchKey { match_phrase: MatchPhrase::Range { start: 1, end: 1 }, lang_set: 1 };
        let records: Vec<_> =
            reader.get_matching(&search_key, &MatchOpts::default()).unwrap().collect();
        assert_eq!(records, []);

        let search_key =
            MatchKey { match_phrase: MatchPhrase::Range { start: 3, end: 4 }, lang_set: 1 };
        let records: Vec<_> =
            reader.get_matching(&search_key, &MatchOpts::default()).unwrap().collect();
        assert_eq!(records, []);

        let search_key =
            MatchKey { match_phrase: MatchPhrase::Range { start: 1, end: 3 }, lang_set: 1 };
        let records: Vec<_> = reader
            .get_matching(
                &search_key,
                &MatchOpts { bbox: Some([26, 0, 41, 2]), ..MatchOpts::default() },
            )
            .unwrap()
            .collect();
        #[cfg_attr(rustfmt, rustfmt::skip)]
        assert_eq!(
            records,
            [
                MatchEntry { grid_entry: GridEntry { relev: 1.0, score: 7, x: 41, y: 1, id: 23, source_phrase_hash: 0 }, matches_language: true },
                MatchEntry { grid_entry: GridEntry { relev: 1.0, score: 7, x: 41, y: 1, id: 21, source_phrase_hash: 0 }, matches_language: true },
                MatchEntry { grid_entry: GridEntry { relev: 1.0, score: 1, x: 40, y: 1, id: 20, source_phrase_hash: 0 }, matches_language: true },
                MatchEntry { grid_entry: GridEntry { relev: 1.0, score: 7, x: 26, y: 1, id: 14, source_phrase_hash: 0 }, matches_language: false }
            ]
        );

        // Search just below existing records where z-order curve overlaps with bbox, but we do not
        // want records.
        let search_key =
            MatchKey { match_phrase: MatchPhrase::Range { start: 1, end: 3 }, lang_set: 1 };
        let records: Vec<_> = reader
            .get_matching(
                &search_key,
                &MatchOpts { bbox: Some([0, 2, 100, 2]), proximity: None, ..MatchOpts::default() },
            )
            .unwrap()
            .collect();
        assert_eq!(records.len(), 0, "no matching recods in bbox");

        // Search where neigther z-order curve or actual x,y overlap with bbox.
        let search_key =
            MatchKey { match_phrase: MatchPhrase::Range { start: 1, end: 3 }, lang_set: 1 };
        let records: Vec<_> = reader
            .get_matching(
                &search_key,
                &MatchOpts {
                    bbox: Some([100, 100, 100, 100]),
                    proximity: None,
                    ..MatchOpts::default()
                },
            )
            .unwrap()
            .collect();
        assert_eq!(records.len(), 0, "no matching recods in bbox");

        let search_key =
            MatchKey { match_phrase: MatchPhrase::Range { start: 1, end: 3 }, lang_set: 2 };
        let records: Vec<_> = reader
            .get_matching(
                &search_key,
                &MatchOpts {
                    bbox: None,
                    proximity: Some(Proximity { point: [26, 1], radius: 1000. }),
                    ..MatchOpts::default()
                },
            )
            .unwrap()
            .collect();
        #[cfg_attr(rustfmt, rustfmt::skip)]
        assert_eq!(
            records,
            [
                MatchEntry { grid_entry: GridEntry { relev: 1.0, score: 7, x: 26, y: 1, id: 14, source_phrase_hash: 0 }, matches_language: true },
                MatchEntry { grid_entry: GridEntry { relev: 1.0, score: 7, x: 25, y: 1, id: 15, source_phrase_hash: 0 }, matches_language: true },
                MatchEntry { grid_entry: GridEntry { relev: 1.0, score: 7, x: 25, y: 1, id: 13, source_phrase_hash: 0 }, matches_language: true },
                MatchEntry { grid_entry: GridEntry { relev: 1.0, score: 1, x: 24, y: 1, id: 12, source_phrase_hash: 0 }, matches_language: true },
                MatchEntry { grid_entry: GridEntry { relev: 1.0, score: 7, x: 57, y: 1, id: 31, source_phrase_hash: 0 }, matches_language: false },
                MatchEntry { grid_entry: GridEntry { relev: 1.0, score: 7, x: 57, y: 1, id: 29, source_phrase_hash: 0 }, matches_language: false },
                MatchEntry { grid_entry: GridEntry { relev: 1.0, score: 7, x: 58, y: 1, id: 30, source_phrase_hash: 0 }, matches_language: false },
                MatchEntry { grid_entry: GridEntry { relev: 1.0, score: 7, x: 41, y: 1, id: 23, source_phrase_hash: 0 }, matches_language: false },
                MatchEntry { grid_entry: GridEntry { relev: 1.0, score: 7, x: 41, y: 1, id: 21, source_phrase_hash: 0 }, matches_language: false },
                MatchEntry { grid_entry: GridEntry { relev: 1.0, score: 7, x: 42, y: 1, id: 22, source_phrase_hash: 0 }, matches_language: false },
                MatchEntry { grid_entry: GridEntry { relev: 1.0, score: 1, x: 56, y: 1, id: 28, source_phrase_hash: 0 }, matches_language: false },
                MatchEntry { grid_entry: GridEntry { relev: 1.0, score: 1, x: 40, y: 1, id: 20, source_phrase_hash: 0 }, matches_language: false }
            ]
        );

        let search_key =
            MatchKey { match_phrase: MatchPhrase::Range { start: 1, end: 3 }, lang_set: 2 };
        let records: Vec<_> = reader
            .get_matching(
                &search_key,
                &MatchOpts {
                    bbox: Some([10, 0, 41, 2]),
                    proximity: Some(Proximity { point: [26, 1], radius: 1000. }),
                    ..MatchOpts::default()
                },
            )
            .unwrap()
            .collect();
        #[cfg_attr(rustfmt, rustfmt::skip)]
        assert_eq!(
            records,
            [
                MatchEntry { grid_entry: GridEntry { relev: 1.0, score: 7, x: 26, y: 1, id: 14, source_phrase_hash: 0 }, matches_language: true },
                MatchEntry { grid_entry: GridEntry { relev: 1.0, score: 7, x: 25, y: 1, id: 15, source_phrase_hash: 0 }, matches_language: true },
                MatchEntry { grid_entry: GridEntry { relev: 1.0, score: 7, x: 25, y: 1, id: 13, source_phrase_hash: 0 }, matches_language: true },
                MatchEntry { grid_entry: GridEntry { relev: 1.0, score: 1, x: 24, y: 1, id: 12, source_phrase_hash: 0 }, matches_language: true },
                MatchEntry { grid_entry: GridEntry { relev: 1.0, score: 7, x: 41, y: 1, id: 23, source_phrase_hash: 0 }, matches_language: false },
                MatchEntry { grid_entry: GridEntry { relev: 1.0, score: 7, x: 41, y: 1, id: 21, source_phrase_hash: 0 }, matches_language: false },
                MatchEntry { grid_entry: GridEntry { relev: 1.0, score: 1, x: 40, y: 1, id: 20, source_phrase_hash: 0 }, matches_language: false }
            ]
        );

        let listed_keys: Result<Vec<_>, _> = reader.keys().collect();
        let mut orig_keys = keys.clone();
        orig_keys.sort();
        orig_keys.dedup();
        assert_eq!(listed_keys.unwrap(), orig_keys);
    }
<<<<<<< HEAD
}
=======

    #[test]
    fn coalesce_test_ns_bias() {
        let directory: tempfile::TempDir = tempfile::tempdir().unwrap();
        let mut builder = GridStoreBuilder::new(directory.path()).unwrap();

        let key = GridKey { phrase_id: 1, lang_set: 1 };

        let entries = vec![
            GridEntry { id: 1, x: 200, y: 200, relev: 1., score: 1, source_phrase_hash: 0 },
            GridEntry { id: 2, x: 200, y: 0, relev: 1., score: 1, source_phrase_hash: 0 },
            GridEntry { id: 3, x: 0, y: 0, relev: 1., score: 1, source_phrase_hash: 0 },
            GridEntry { id: 4, x: 0, y: 200, relev: 1., score: 1, source_phrase_hash: 0 },
        ];
        builder.insert(&key, &entries).expect("Unable to insert record");

        builder.finish().unwrap();

        let store = GridStore::new(directory.path()).unwrap();
        let subquery = PhrasematchSubquery {
            store: &store,
            weight: 1.,
            match_key: MatchKey {
                match_phrase: MatchPhrase::Range { start: 1, end: 3 },
                lang_set: 1,
            },
            idx: 1,
            zoom: 14,
            mask: 1 << 0,
        };
        let stack = vec![subquery];
        let match_opts = MatchOpts {
            zoom: 14,
            proximity: Some(Proximity { point: [110, 115], radius: 200. }),
            ..MatchOpts::default()
        };
        let result = coalesce(stack.clone(), &match_opts).unwrap();
        let result_ids: Vec<u32> =
            result.iter().map(|context| context.entries[0].grid_entry.id).collect();
        // TODO: is this description correct?
        assert_eq!(
            result_ids,
            [1, 4, 2, 3],
            "Results should favor N/S proximity over E/W proximity for consistency"
        );
        let result_distances: Vec<f64> =
            result.iter().map(|context| round(context.entries[0].distance, 0)).collect();
        assert_eq!(
            result_distances,
            [124.0, 139.0, 146.0, 159.0],
            "Result distances are calculated correctly"
        );
        // TODO: figure out what these tests are trying to test in carmen-cache, and port the rest
    }

    #[test]
    #[cfg_attr(rustfmt, rustfmt::skip)]
    fn coalesce_test_proximity_basic() {
        let directory: tempfile::TempDir = tempfile::tempdir().unwrap();
        let mut builder = GridStoreBuilder::new(directory.path()).unwrap();

        let key = GridKey { phrase_id: 1, lang_set: 1 };

        let entries = vec![
            GridEntry { id: 1, x: 2, y: 2, relev: 1., score: 1, source_phrase_hash: 0 },
            GridEntry { id: 2, x: 2, y: 0, relev: 1., score: 1, source_phrase_hash: 0 },
            GridEntry { id: 3, x: 0, y: 0, relev: 1., score: 1, source_phrase_hash: 0 },
            GridEntry { id: 4, x: 0, y: 2, relev: 1., score: 1, source_phrase_hash: 0 },
        ];
        builder.insert(&key, &entries).expect("Unable to insert record");

        builder.finish().unwrap();

        let store = GridStore::new(directory.path()).unwrap();
        let subquery = PhrasematchSubquery {
            store: &store,
            weight: 1.,
            match_key: MatchKey { match_phrase: MatchPhrase::Range { start: 1, end: 3 }, lang_set: 1 },
            idx: 1,
            zoom: 14,
            mask: 1 << 0,
        };
        let stack = vec![subquery.clone()];
        let match_opts = MatchOpts {
            zoom: 14,
            proximity: Some(Proximity { point: [2, 2], radius: 400. }),
            ..MatchOpts::default()
        };
        let result = coalesce(stack.clone(), &match_opts).unwrap();
        let result_ids: Vec<u32> =
            result.iter().map(|context| context.entries[0].grid_entry.id).collect();
        assert_eq!(result_ids, [1, 2, 4, 3], "Results with the same relev and score should be ordered by distance");

        let result_distances: Vec<f64> =
            result.iter().map(|context| round(context.entries[0].distance, 2)).collect();
        assert_eq!(result_distances, [0.00, 2.00, 2.00, 2.83], "Results with the same relev and score should be ordered by distance");
    }

    #[test]
    #[cfg_attr(rustfmt, rustfmt::skip)]
    fn coalesce_test_language_penalty() {
        let directory: tempfile::TempDir = tempfile::tempdir().unwrap();
        let mut builder = GridStoreBuilder::new(directory.path()).unwrap();

        let key = GridKey { phrase_id: 1, lang_set: 1 };

        let entries = vec![
            GridEntry { id: 1, x: 2, y: 2, relev: 1., score: 1, source_phrase_hash: 0 },
            GridEntry { id: 2, x: 2, y: 0, relev: 1., score: 1, source_phrase_hash: 0 },
            GridEntry { id: 3, x: 0, y: 0, relev: 1., score: 1, source_phrase_hash: 0 },
            GridEntry { id: 4, x: 0, y: 2, relev: 1., score: 1, source_phrase_hash: 0 },
        ];
        builder.insert(&key, &entries).expect("Unable to insert record");
        builder.finish().unwrap();

        let store = GridStore::new(directory.path()).unwrap();
        let subquery = PhrasematchSubquery {
            store: &store,
            weight: 1.,
            match_key: MatchKey { match_phrase: MatchPhrase::Range { start: 1, end: 3 }, lang_set: 2 },
            idx: 1,
            zoom: 14,
            mask: 1 << 0,
        };
        let stack = vec![subquery.clone()];
        let match_opts = MatchOpts {
            zoom: 14,
            proximity: Some(Proximity { point: [2, 2], radius: 1. }),
            ..MatchOpts::default()
        };
        let result = coalesce(stack.clone(), &match_opts).unwrap();
        assert_eq!(result[0].relev, 1., "Contexts inside the proximity radius don't get a cross langauge penalty");
        assert_eq!(result[0].entries[0].grid_entry.relev, 1., "Grids inside the proximity radius don't get a cross language penalty");
        assert_eq!(result[0].entries[0].matches_language, false, "Matches language property is correctly set on CoalesceEntry");
        assert_eq!(result[1].relev, 0.96, "Contexts outside the proximity radius get a cross langauge penalty");
        assert_eq!(result[1].entries[0].grid_entry.relev, 0.96, "Grids outside the proximity radius get a cross language penalty");
        assert_eq!(result[1].entries[0].matches_language, false, "Matches language property is correctly set on CoalesceEntry");
        let match_opts = MatchOpts {
            zoom: 14,
            ..MatchOpts::default()
        };
        let stack = vec![subquery.clone()];
        let result = coalesce(stack.clone(), &match_opts).unwrap();
        assert_eq!(result[0].relev, 0.96, "With no proximity, cross language contexts get a penalty");
        assert_eq!(result[0].entries[0].grid_entry.relev, 0.96, "With no proximity, cross language grids get a penalty");
        assert_eq!(result[0].entries[0].matches_language, false, "Matches language property is correctly set on CoalesceEntry");
    }

    #[test]
    #[cfg_attr(rustfmt, rustfmt::skip)]
    fn coalesce_multi_test_language_penalty() {
        // Set up 2 GridStores
        let directory1: tempfile::TempDir = tempfile::tempdir().unwrap();
        let directory2: tempfile::TempDir = tempfile::tempdir().unwrap();
        let mut builder1 = GridStoreBuilder::new(directory1.path()).unwrap();
        let mut builder2 = GridStoreBuilder::new(directory2.path()).unwrap();

        // Add more specific layer into a store
        let mut grid_key = GridKey { phrase_id: 1, lang_set: 1 };
        let mut entries = vec![
               GridEntry { id: 1, x: 2, y: 2, relev: 1., score: 1, source_phrase_hash: 0 },
               GridEntry { id: 2, x: 12800, y: 12800, relev: 1., score: 1, source_phrase_hash: 0 },
        ];
        builder1.insert(&grid_key, &entries).expect("Unable to insert record");
        builder1.finish().unwrap();

        // Add less specific layer into a store
        grid_key = GridKey { phrase_id: 2, lang_set: 1 };
        entries = vec![
            GridEntry { id: 3, x: 0, y: 0, relev: 1., score: 1, source_phrase_hash: 0 },
            GridEntry { id: 4, x: 50, y: 50, relev: 1., score: 1, source_phrase_hash: 0 },
        ];
        builder2.insert(&grid_key, &entries).expect("Unable to insert record");
        builder2.finish().unwrap();

        let store1 = GridStore::new(directory1.path()).unwrap();
        let store2 = GridStore::new(directory2.path()).unwrap();

        let stack = vec![
            PhrasematchSubquery {
                store: &store1,
                weight: 0.5,
                match_key: MatchKey { match_phrase: MatchPhrase::Range { start: 1, end: 3 }, lang_set: 2 },
                idx: 1,
                zoom: 14,
                mask: 1 << 0,
            },
            PhrasematchSubquery {
                store: &store2,
                weight: 0.5,
                match_key: MatchKey { match_phrase: MatchPhrase::Range { start: 1, end: 3 }, lang_set: 2 },
                idx: 2,
                zoom: 6,
                mask: 1 << 1,
            },
        ];

        let match_opts = MatchOpts {
            zoom: 14,
            proximity: Some(Proximity { point: [2, 2], radius: 1. }),
            ..MatchOpts::default()
        };
        let result = coalesce(stack.clone(), &match_opts).unwrap();
        assert_eq!(result[0].relev, 1., "Contexts inside the proximity radius don't get a cross langauge penalty");
        assert_eq!(result[0].entries[0].grid_entry.relev, 0.5, "Grids inside the proximity radius don't get a cross language penalty");
        assert_eq!(result[0].entries[0].matches_language, false, "Matches language property is correctly set on CoalesceEntry");
        assert_eq!(result[1].relev, 0.96, "Contexts outside the proximity radius get a cross langauge penalty");
        assert_eq!(result[1].entries[0].grid_entry.relev, 0.48, "1st grid outside the proximity radius get a cross language penalty");
        assert_eq!(result[1].entries[1].grid_entry.relev, 0.48, "2nd grid outside the proximity radius gets a cross language penalty");
        assert_eq!(result[1].entries[0].matches_language, false, "Matches language property is correctly set on 1st CoalesceEntry in context");
        assert_eq!(result[1].entries[1].matches_language, false, "Matches language property is correctly set on 2nd CoalesceEntry in context");
        let match_opts = MatchOpts {
            zoom: 14,
            ..MatchOpts::default()
        };
        let result = coalesce(stack.clone(), &match_opts).unwrap();
        assert_eq!(result[0].relev, 0.96, "With no proximity, cross language contexts get a penalty");
        assert_eq!(result[0].entries[0].grid_entry.relev, 0.48, "With no proximity, cross language grids get a penalty");
        assert_eq!(result[0].entries[0].matches_language, false, "Matches language property is correctly set on CoalesceEntry");
    }

    #[test]
    #[cfg_attr(rustfmt, rustfmt::skip)]
    fn coalesce_single_test() {
        // TODO: break this setup out, and break sets of tests into separate functions?
        let directory: tempfile::TempDir = tempfile::tempdir().unwrap();
        let mut builder = GridStoreBuilder::new(directory.path()).unwrap();

        let key = GridKey { phrase_id: 1, lang_set: 1 };

        let entries = vec![
            GridEntry { id: 1, x: 1, y: 1, relev: 1., score: 3, source_phrase_hash: 0 },
            GridEntry { id: 2, x: 2, y: 2, relev: 0.8, score: 3, source_phrase_hash: 0 },
            GridEntry { id: 3, x: 3, y: 3, relev: 1., score: 1, source_phrase_hash: 0 },
        ];
        builder.insert(&key, &entries).expect("Unable to insert record");
        builder.finish().unwrap();

        let store = GridStore::new(directory.path()).unwrap();
        let subquery = PhrasematchSubquery {
            store: &store,
            weight: 1.,
            match_key: MatchKey { match_phrase: MatchPhrase::Range { start: 1, end: 3 }, lang_set: 1 },
            idx: 1,
            zoom: 6,
            mask: 1 << 0,
        };
        let stack = vec![subquery];

        // Test default opts - no proximity or bbox
        let match_opts = MatchOpts {
            zoom: 6,
            ..MatchOpts::default()
        };
        let result = coalesce(stack.clone(), &match_opts).unwrap();
        assert_eq!(result[0].relev, 1., "No prox no bbox - 1st result has relevance 1");
        assert_eq!(result[0].entries.len(), 1, "No prox no bbox - 1st result has one coalesce entry");
        assert_eq!(result[0].entries[0].matches_language, true, "No prox no bbox - 1st result is a language match");
        assert_eq!(result[0].entries[0].distance, 0., "No prox no bbox - 1st result has distance 0");
        assert_eq!(result[0].entries[0].idx, 1, "No prox no bbox - 1st result has idx of subquery");
        assert_eq!(result[0].entries[0].mask, 1 << 0, "No prox no bbox - 1st result has original mask");
        assert_eq!(result[0].entries[0].scoredist, 3., "No prox no bbox - 1st result scoredist is the grid score");
        assert_eq!(result[0].entries[0].grid_entry, GridEntry {
                id: 1,
                x: 1,
                y: 1,
                relev: 1.,
                score: 3,
                source_phrase_hash: 0,
            }, "No prox no bbox - 1st result grid entry is the highest relevance and score");
        assert_eq!(result[1].relev, 1., "No prox no bbox - 2nd result has relevance 1");
        assert_eq!(result[1].entries.len(), 1, "No prox no bbox - 2nd result has one coalesce entry");
        assert_eq!(result[1].entries[0].matches_language, true, "No prox no bbox - 2nd result is a language match");
        assert_eq!(result[1].entries[0].distance, 0., "No prox no bbox - 2nd result has distance 0");
        assert_eq!(result[1].entries[0].idx, 1, "No prox no bbox - 2nd result has idx of subquery");
        assert_eq!(result[1].entries[0].mask, 1 << 0, "No prox no bbox - 2nd result has original mask");
        assert_eq!(result[1].entries[0].scoredist, 1., "No prox no bbox - 2nd result scoredist is the grid score");
        assert_eq!(result[1].entries[0].grid_entry, GridEntry {
                id: 3,
                x: 3,
                y: 3,
                relev: 1.,
                score: 1,
                source_phrase_hash: 0,
            }, "No prox no bbox - 2nd result grid entry is the highest relevance, lower score");
        assert_eq!(result[2].relev, 0.8, "No prox no bbox - 3rd result has relevance 0.8");
        assert_eq!(result[2].entries.len(), 1, "No prox no bbox - 3rd result has one coalesce entry");
        assert_eq!(result[2].entries[0].matches_language, true, "No prox no bbox - 3rd result is a language match");
        assert_eq!(result[2].entries[0].distance, 0., "No prox no bbox - 3rd result has distance 0");
        assert_eq!(result[2].entries[0].idx, 1, "No prox no bbox - 3rd result has idx of subquery");
        assert_eq!(result[2].entries[0].mask, 1 << 0, "No prox no bbox - 3rd result has original mask");
        assert_eq!(result[2].entries[0].scoredist, 3., "No prox no bbox - 3rd result scoredist is the grid score");
        assert_eq!(result[2].entries[0].grid_entry, GridEntry {
                id: 2,
                x: 2,
                y: 2,
                relev: 0.8,
                score: 3,
                source_phrase_hash: 0,
            }, "No prox no bbox - 3rd result grid entry is the lowest relevance, even though score is higher than 2nd");

        // Test opts with proximity
        let match_opts = MatchOpts {
            zoom: 6,
            proximity: Some(Proximity {
                point: [3,3],
                radius: 40.,
            }),
            ..MatchOpts::default()
        };
        let result = coalesce(stack.clone(), &match_opts).unwrap();
        assert_eq!(result[0].entries[0].grid_entry.id, 3, "With proximity - 1st result is the closest, even if its a slightly lower score");
        assert_eq!(result[1].entries[0].grid_entry.id, 1, "With proximity - 2nd result is farther away than 3rd but has a higher relevance");
        assert_eq!(result[2].entries[0].grid_entry.id, 2, "With proximity - 3rd is closer but has a lower relevance");
        assert_eq!(result[0], CoalesceContext {
            mask: 1 << 0,
            relev: 1.,
            entries: vec![CoalesceEntry {
                matches_language: true,
                idx: 1,
                tmp_id: 33554435,
                mask: 1 << 0,
                distance: 0.,
                scoredist: 1.5839497841387566,
                grid_entry: GridEntry {
                    id: 3,
                    x: 3,
                    y: 3,
                    relev: 1.,
                    score: 1,
                    source_phrase_hash: 0,
                }
            }],
        }, "With proximity - 1st result has expected properties");
        assert_eq!(result[1], CoalesceContext {
            mask: 1 << 0,
            relev: 1.,
            entries: vec![CoalesceEntry {
                matches_language: true,
                idx: 1,
                tmp_id: 33554433,
                mask: 1 << 0,
                distance: 2.8284271247461903,
                scoredist: 1.109893833332405,
                grid_entry: GridEntry {
                    id: 1,
                    x: 1,
                    y: 1,
                    relev: 1.,
                    score: 3,
                    source_phrase_hash: 0,
                }
            }],
        }, "With proximity - 2nd result has expected properties");
        assert_eq!(result[2], CoalesceContext {
            mask: 1 << 0,
            relev: 0.8,
            entries: vec![CoalesceEntry {
                matches_language: true,
                idx: 1,
                tmp_id: 33554434,
                mask: 1 << 0,
                distance: 1.4142135623730951,
                scoredist: 1.109893833332405, // Has the same scoredist as 2nd result because they're both beyond proximity radius
                grid_entry: GridEntry {
                    id: 2,
                    x: 2,
                    y: 2,
                    relev: 0.8,
                    score: 3,
                    source_phrase_hash: 0,
                }
            }],
        }, "With proximity - 2nd result has expected properties");

        // Test with bbox
        let match_opts = MatchOpts {
            zoom: 6,
            bbox: Some([1,1,1,1]),
            ..MatchOpts::default()
        };
        let result = coalesce(stack.clone(), &match_opts).unwrap();
        assert_eq!(result[0].entries.len(), 1, "With bbox - only one result is within the bbox, so only one result is returned");
        assert_eq!(result[0].entries[0].grid_entry.id, 1, "With bbox - result is the one that's within the bbox");
        assert_eq!(result[0], CoalesceContext {
            mask: 1 << 0,
            relev: 1.,
            entries: vec![CoalesceEntry {
                matches_language: true,
                idx: 1,
                tmp_id: 33554433,
                mask: 1 << 0,
                distance: 0.,
                scoredist: 3.,
                grid_entry: GridEntry {
                    id: 1,
                    x: 1,
                    y: 1,
                    relev: 1.,
                    score: 3,
                    source_phrase_hash: 0,
                }
            }],
        }, "With bbox - result has expected properties");

        // Test with bbox and proximity
        let match_opts = MatchOpts {
            zoom: 6,
            bbox: Some([1,1,1,1]),
            proximity: Some(Proximity {
                point: [1,1],
                radius: 40.,
            }),
        };
        let result = coalesce(stack.clone(), &match_opts).unwrap();
        assert_eq!(result[0].entries.len(), 1, "With bbox and prox - only one result is within the bbox, so only one result is returned");
           assert_eq!(result[0], CoalesceContext {
            mask: 1 << 0,
            relev: 1.,
            entries: vec![CoalesceEntry {
                matches_language: true,
                idx: 1,
                tmp_id: 33554433,
                mask: 1 << 0,
                distance: 0.,
                scoredist: 1.7322531402718835,
                grid_entry: GridEntry {
                    id: 1,
                    x: 1,
                    y: 1,
                    relev: 1.,
                    score: 3,
                    source_phrase_hash: 0,
                }
            }],
        }, "With bbox and prox - result has expected properties, including scoredist");
    }
    // TODO: test with more than one result within bbox, to make sure results are still ordered by proximity?
}

// TODO: language tests
// TODO: add proximity test with max score
// TODO: add sort tests?
>>>>>>> beedc8b7
<|MERGE_RESOLUTION|>--- conflicted
+++ resolved
@@ -428,450 +428,4 @@
         orig_keys.dedup();
         assert_eq!(listed_keys.unwrap(), orig_keys);
     }
-<<<<<<< HEAD
-}
-=======
-
-    #[test]
-    fn coalesce_test_ns_bias() {
-        let directory: tempfile::TempDir = tempfile::tempdir().unwrap();
-        let mut builder = GridStoreBuilder::new(directory.path()).unwrap();
-
-        let key = GridKey { phrase_id: 1, lang_set: 1 };
-
-        let entries = vec![
-            GridEntry { id: 1, x: 200, y: 200, relev: 1., score: 1, source_phrase_hash: 0 },
-            GridEntry { id: 2, x: 200, y: 0, relev: 1., score: 1, source_phrase_hash: 0 },
-            GridEntry { id: 3, x: 0, y: 0, relev: 1., score: 1, source_phrase_hash: 0 },
-            GridEntry { id: 4, x: 0, y: 200, relev: 1., score: 1, source_phrase_hash: 0 },
-        ];
-        builder.insert(&key, &entries).expect("Unable to insert record");
-
-        builder.finish().unwrap();
-
-        let store = GridStore::new(directory.path()).unwrap();
-        let subquery = PhrasematchSubquery {
-            store: &store,
-            weight: 1.,
-            match_key: MatchKey {
-                match_phrase: MatchPhrase::Range { start: 1, end: 3 },
-                lang_set: 1,
-            },
-            idx: 1,
-            zoom: 14,
-            mask: 1 << 0,
-        };
-        let stack = vec![subquery];
-        let match_opts = MatchOpts {
-            zoom: 14,
-            proximity: Some(Proximity { point: [110, 115], radius: 200. }),
-            ..MatchOpts::default()
-        };
-        let result = coalesce(stack.clone(), &match_opts).unwrap();
-        let result_ids: Vec<u32> =
-            result.iter().map(|context| context.entries[0].grid_entry.id).collect();
-        // TODO: is this description correct?
-        assert_eq!(
-            result_ids,
-            [1, 4, 2, 3],
-            "Results should favor N/S proximity over E/W proximity for consistency"
-        );
-        let result_distances: Vec<f64> =
-            result.iter().map(|context| round(context.entries[0].distance, 0)).collect();
-        assert_eq!(
-            result_distances,
-            [124.0, 139.0, 146.0, 159.0],
-            "Result distances are calculated correctly"
-        );
-        // TODO: figure out what these tests are trying to test in carmen-cache, and port the rest
-    }
-
-    #[test]
-    #[cfg_attr(rustfmt, rustfmt::skip)]
-    fn coalesce_test_proximity_basic() {
-        let directory: tempfile::TempDir = tempfile::tempdir().unwrap();
-        let mut builder = GridStoreBuilder::new(directory.path()).unwrap();
-
-        let key = GridKey { phrase_id: 1, lang_set: 1 };
-
-        let entries = vec![
-            GridEntry { id: 1, x: 2, y: 2, relev: 1., score: 1, source_phrase_hash: 0 },
-            GridEntry { id: 2, x: 2, y: 0, relev: 1., score: 1, source_phrase_hash: 0 },
-            GridEntry { id: 3, x: 0, y: 0, relev: 1., score: 1, source_phrase_hash: 0 },
-            GridEntry { id: 4, x: 0, y: 2, relev: 1., score: 1, source_phrase_hash: 0 },
-        ];
-        builder.insert(&key, &entries).expect("Unable to insert record");
-
-        builder.finish().unwrap();
-
-        let store = GridStore::new(directory.path()).unwrap();
-        let subquery = PhrasematchSubquery {
-            store: &store,
-            weight: 1.,
-            match_key: MatchKey { match_phrase: MatchPhrase::Range { start: 1, end: 3 }, lang_set: 1 },
-            idx: 1,
-            zoom: 14,
-            mask: 1 << 0,
-        };
-        let stack = vec![subquery.clone()];
-        let match_opts = MatchOpts {
-            zoom: 14,
-            proximity: Some(Proximity { point: [2, 2], radius: 400. }),
-            ..MatchOpts::default()
-        };
-        let result = coalesce(stack.clone(), &match_opts).unwrap();
-        let result_ids: Vec<u32> =
-            result.iter().map(|context| context.entries[0].grid_entry.id).collect();
-        assert_eq!(result_ids, [1, 2, 4, 3], "Results with the same relev and score should be ordered by distance");
-
-        let result_distances: Vec<f64> =
-            result.iter().map(|context| round(context.entries[0].distance, 2)).collect();
-        assert_eq!(result_distances, [0.00, 2.00, 2.00, 2.83], "Results with the same relev and score should be ordered by distance");
-    }
-
-    #[test]
-    #[cfg_attr(rustfmt, rustfmt::skip)]
-    fn coalesce_test_language_penalty() {
-        let directory: tempfile::TempDir = tempfile::tempdir().unwrap();
-        let mut builder = GridStoreBuilder::new(directory.path()).unwrap();
-
-        let key = GridKey { phrase_id: 1, lang_set: 1 };
-
-        let entries = vec![
-            GridEntry { id: 1, x: 2, y: 2, relev: 1., score: 1, source_phrase_hash: 0 },
-            GridEntry { id: 2, x: 2, y: 0, relev: 1., score: 1, source_phrase_hash: 0 },
-            GridEntry { id: 3, x: 0, y: 0, relev: 1., score: 1, source_phrase_hash: 0 },
-            GridEntry { id: 4, x: 0, y: 2, relev: 1., score: 1, source_phrase_hash: 0 },
-        ];
-        builder.insert(&key, &entries).expect("Unable to insert record");
-        builder.finish().unwrap();
-
-        let store = GridStore::new(directory.path()).unwrap();
-        let subquery = PhrasematchSubquery {
-            store: &store,
-            weight: 1.,
-            match_key: MatchKey { match_phrase: MatchPhrase::Range { start: 1, end: 3 }, lang_set: 2 },
-            idx: 1,
-            zoom: 14,
-            mask: 1 << 0,
-        };
-        let stack = vec![subquery.clone()];
-        let match_opts = MatchOpts {
-            zoom: 14,
-            proximity: Some(Proximity { point: [2, 2], radius: 1. }),
-            ..MatchOpts::default()
-        };
-        let result = coalesce(stack.clone(), &match_opts).unwrap();
-        assert_eq!(result[0].relev, 1., "Contexts inside the proximity radius don't get a cross langauge penalty");
-        assert_eq!(result[0].entries[0].grid_entry.relev, 1., "Grids inside the proximity radius don't get a cross language penalty");
-        assert_eq!(result[0].entries[0].matches_language, false, "Matches language property is correctly set on CoalesceEntry");
-        assert_eq!(result[1].relev, 0.96, "Contexts outside the proximity radius get a cross langauge penalty");
-        assert_eq!(result[1].entries[0].grid_entry.relev, 0.96, "Grids outside the proximity radius get a cross language penalty");
-        assert_eq!(result[1].entries[0].matches_language, false, "Matches language property is correctly set on CoalesceEntry");
-        let match_opts = MatchOpts {
-            zoom: 14,
-            ..MatchOpts::default()
-        };
-        let stack = vec![subquery.clone()];
-        let result = coalesce(stack.clone(), &match_opts).unwrap();
-        assert_eq!(result[0].relev, 0.96, "With no proximity, cross language contexts get a penalty");
-        assert_eq!(result[0].entries[0].grid_entry.relev, 0.96, "With no proximity, cross language grids get a penalty");
-        assert_eq!(result[0].entries[0].matches_language, false, "Matches language property is correctly set on CoalesceEntry");
-    }
-
-    #[test]
-    #[cfg_attr(rustfmt, rustfmt::skip)]
-    fn coalesce_multi_test_language_penalty() {
-        // Set up 2 GridStores
-        let directory1: tempfile::TempDir = tempfile::tempdir().unwrap();
-        let directory2: tempfile::TempDir = tempfile::tempdir().unwrap();
-        let mut builder1 = GridStoreBuilder::new(directory1.path()).unwrap();
-        let mut builder2 = GridStoreBuilder::new(directory2.path()).unwrap();
-
-        // Add more specific layer into a store
-        let mut grid_key = GridKey { phrase_id: 1, lang_set: 1 };
-        let mut entries = vec![
-               GridEntry { id: 1, x: 2, y: 2, relev: 1., score: 1, source_phrase_hash: 0 },
-               GridEntry { id: 2, x: 12800, y: 12800, relev: 1., score: 1, source_phrase_hash: 0 },
-        ];
-        builder1.insert(&grid_key, &entries).expect("Unable to insert record");
-        builder1.finish().unwrap();
-
-        // Add less specific layer into a store
-        grid_key = GridKey { phrase_id: 2, lang_set: 1 };
-        entries = vec![
-            GridEntry { id: 3, x: 0, y: 0, relev: 1., score: 1, source_phrase_hash: 0 },
-            GridEntry { id: 4, x: 50, y: 50, relev: 1., score: 1, source_phrase_hash: 0 },
-        ];
-        builder2.insert(&grid_key, &entries).expect("Unable to insert record");
-        builder2.finish().unwrap();
-
-        let store1 = GridStore::new(directory1.path()).unwrap();
-        let store2 = GridStore::new(directory2.path()).unwrap();
-
-        let stack = vec![
-            PhrasematchSubquery {
-                store: &store1,
-                weight: 0.5,
-                match_key: MatchKey { match_phrase: MatchPhrase::Range { start: 1, end: 3 }, lang_set: 2 },
-                idx: 1,
-                zoom: 14,
-                mask: 1 << 0,
-            },
-            PhrasematchSubquery {
-                store: &store2,
-                weight: 0.5,
-                match_key: MatchKey { match_phrase: MatchPhrase::Range { start: 1, end: 3 }, lang_set: 2 },
-                idx: 2,
-                zoom: 6,
-                mask: 1 << 1,
-            },
-        ];
-
-        let match_opts = MatchOpts {
-            zoom: 14,
-            proximity: Some(Proximity { point: [2, 2], radius: 1. }),
-            ..MatchOpts::default()
-        };
-        let result = coalesce(stack.clone(), &match_opts).unwrap();
-        assert_eq!(result[0].relev, 1., "Contexts inside the proximity radius don't get a cross langauge penalty");
-        assert_eq!(result[0].entries[0].grid_entry.relev, 0.5, "Grids inside the proximity radius don't get a cross language penalty");
-        assert_eq!(result[0].entries[0].matches_language, false, "Matches language property is correctly set on CoalesceEntry");
-        assert_eq!(result[1].relev, 0.96, "Contexts outside the proximity radius get a cross langauge penalty");
-        assert_eq!(result[1].entries[0].grid_entry.relev, 0.48, "1st grid outside the proximity radius get a cross language penalty");
-        assert_eq!(result[1].entries[1].grid_entry.relev, 0.48, "2nd grid outside the proximity radius gets a cross language penalty");
-        assert_eq!(result[1].entries[0].matches_language, false, "Matches language property is correctly set on 1st CoalesceEntry in context");
-        assert_eq!(result[1].entries[1].matches_language, false, "Matches language property is correctly set on 2nd CoalesceEntry in context");
-        let match_opts = MatchOpts {
-            zoom: 14,
-            ..MatchOpts::default()
-        };
-        let result = coalesce(stack.clone(), &match_opts).unwrap();
-        assert_eq!(result[0].relev, 0.96, "With no proximity, cross language contexts get a penalty");
-        assert_eq!(result[0].entries[0].grid_entry.relev, 0.48, "With no proximity, cross language grids get a penalty");
-        assert_eq!(result[0].entries[0].matches_language, false, "Matches language property is correctly set on CoalesceEntry");
-    }
-
-    #[test]
-    #[cfg_attr(rustfmt, rustfmt::skip)]
-    fn coalesce_single_test() {
-        // TODO: break this setup out, and break sets of tests into separate functions?
-        let directory: tempfile::TempDir = tempfile::tempdir().unwrap();
-        let mut builder = GridStoreBuilder::new(directory.path()).unwrap();
-
-        let key = GridKey { phrase_id: 1, lang_set: 1 };
-
-        let entries = vec![
-            GridEntry { id: 1, x: 1, y: 1, relev: 1., score: 3, source_phrase_hash: 0 },
-            GridEntry { id: 2, x: 2, y: 2, relev: 0.8, score: 3, source_phrase_hash: 0 },
-            GridEntry { id: 3, x: 3, y: 3, relev: 1., score: 1, source_phrase_hash: 0 },
-        ];
-        builder.insert(&key, &entries).expect("Unable to insert record");
-        builder.finish().unwrap();
-
-        let store = GridStore::new(directory.path()).unwrap();
-        let subquery = PhrasematchSubquery {
-            store: &store,
-            weight: 1.,
-            match_key: MatchKey { match_phrase: MatchPhrase::Range { start: 1, end: 3 }, lang_set: 1 },
-            idx: 1,
-            zoom: 6,
-            mask: 1 << 0,
-        };
-        let stack = vec![subquery];
-
-        // Test default opts - no proximity or bbox
-        let match_opts = MatchOpts {
-            zoom: 6,
-            ..MatchOpts::default()
-        };
-        let result = coalesce(stack.clone(), &match_opts).unwrap();
-        assert_eq!(result[0].relev, 1., "No prox no bbox - 1st result has relevance 1");
-        assert_eq!(result[0].entries.len(), 1, "No prox no bbox - 1st result has one coalesce entry");
-        assert_eq!(result[0].entries[0].matches_language, true, "No prox no bbox - 1st result is a language match");
-        assert_eq!(result[0].entries[0].distance, 0., "No prox no bbox - 1st result has distance 0");
-        assert_eq!(result[0].entries[0].idx, 1, "No prox no bbox - 1st result has idx of subquery");
-        assert_eq!(result[0].entries[0].mask, 1 << 0, "No prox no bbox - 1st result has original mask");
-        assert_eq!(result[0].entries[0].scoredist, 3., "No prox no bbox - 1st result scoredist is the grid score");
-        assert_eq!(result[0].entries[0].grid_entry, GridEntry {
-                id: 1,
-                x: 1,
-                y: 1,
-                relev: 1.,
-                score: 3,
-                source_phrase_hash: 0,
-            }, "No prox no bbox - 1st result grid entry is the highest relevance and score");
-        assert_eq!(result[1].relev, 1., "No prox no bbox - 2nd result has relevance 1");
-        assert_eq!(result[1].entries.len(), 1, "No prox no bbox - 2nd result has one coalesce entry");
-        assert_eq!(result[1].entries[0].matches_language, true, "No prox no bbox - 2nd result is a language match");
-        assert_eq!(result[1].entries[0].distance, 0., "No prox no bbox - 2nd result has distance 0");
-        assert_eq!(result[1].entries[0].idx, 1, "No prox no bbox - 2nd result has idx of subquery");
-        assert_eq!(result[1].entries[0].mask, 1 << 0, "No prox no bbox - 2nd result has original mask");
-        assert_eq!(result[1].entries[0].scoredist, 1., "No prox no bbox - 2nd result scoredist is the grid score");
-        assert_eq!(result[1].entries[0].grid_entry, GridEntry {
-                id: 3,
-                x: 3,
-                y: 3,
-                relev: 1.,
-                score: 1,
-                source_phrase_hash: 0,
-            }, "No prox no bbox - 2nd result grid entry is the highest relevance, lower score");
-        assert_eq!(result[2].relev, 0.8, "No prox no bbox - 3rd result has relevance 0.8");
-        assert_eq!(result[2].entries.len(), 1, "No prox no bbox - 3rd result has one coalesce entry");
-        assert_eq!(result[2].entries[0].matches_language, true, "No prox no bbox - 3rd result is a language match");
-        assert_eq!(result[2].entries[0].distance, 0., "No prox no bbox - 3rd result has distance 0");
-        assert_eq!(result[2].entries[0].idx, 1, "No prox no bbox - 3rd result has idx of subquery");
-        assert_eq!(result[2].entries[0].mask, 1 << 0, "No prox no bbox - 3rd result has original mask");
-        assert_eq!(result[2].entries[0].scoredist, 3., "No prox no bbox - 3rd result scoredist is the grid score");
-        assert_eq!(result[2].entries[0].grid_entry, GridEntry {
-                id: 2,
-                x: 2,
-                y: 2,
-                relev: 0.8,
-                score: 3,
-                source_phrase_hash: 0,
-            }, "No prox no bbox - 3rd result grid entry is the lowest relevance, even though score is higher than 2nd");
-
-        // Test opts with proximity
-        let match_opts = MatchOpts {
-            zoom: 6,
-            proximity: Some(Proximity {
-                point: [3,3],
-                radius: 40.,
-            }),
-            ..MatchOpts::default()
-        };
-        let result = coalesce(stack.clone(), &match_opts).unwrap();
-        assert_eq!(result[0].entries[0].grid_entry.id, 3, "With proximity - 1st result is the closest, even if its a slightly lower score");
-        assert_eq!(result[1].entries[0].grid_entry.id, 1, "With proximity - 2nd result is farther away than 3rd but has a higher relevance");
-        assert_eq!(result[2].entries[0].grid_entry.id, 2, "With proximity - 3rd is closer but has a lower relevance");
-        assert_eq!(result[0], CoalesceContext {
-            mask: 1 << 0,
-            relev: 1.,
-            entries: vec![CoalesceEntry {
-                matches_language: true,
-                idx: 1,
-                tmp_id: 33554435,
-                mask: 1 << 0,
-                distance: 0.,
-                scoredist: 1.5839497841387566,
-                grid_entry: GridEntry {
-                    id: 3,
-                    x: 3,
-                    y: 3,
-                    relev: 1.,
-                    score: 1,
-                    source_phrase_hash: 0,
-                }
-            }],
-        }, "With proximity - 1st result has expected properties");
-        assert_eq!(result[1], CoalesceContext {
-            mask: 1 << 0,
-            relev: 1.,
-            entries: vec![CoalesceEntry {
-                matches_language: true,
-                idx: 1,
-                tmp_id: 33554433,
-                mask: 1 << 0,
-                distance: 2.8284271247461903,
-                scoredist: 1.109893833332405,
-                grid_entry: GridEntry {
-                    id: 1,
-                    x: 1,
-                    y: 1,
-                    relev: 1.,
-                    score: 3,
-                    source_phrase_hash: 0,
-                }
-            }],
-        }, "With proximity - 2nd result has expected properties");
-        assert_eq!(result[2], CoalesceContext {
-            mask: 1 << 0,
-            relev: 0.8,
-            entries: vec![CoalesceEntry {
-                matches_language: true,
-                idx: 1,
-                tmp_id: 33554434,
-                mask: 1 << 0,
-                distance: 1.4142135623730951,
-                scoredist: 1.109893833332405, // Has the same scoredist as 2nd result because they're both beyond proximity radius
-                grid_entry: GridEntry {
-                    id: 2,
-                    x: 2,
-                    y: 2,
-                    relev: 0.8,
-                    score: 3,
-                    source_phrase_hash: 0,
-                }
-            }],
-        }, "With proximity - 2nd result has expected properties");
-
-        // Test with bbox
-        let match_opts = MatchOpts {
-            zoom: 6,
-            bbox: Some([1,1,1,1]),
-            ..MatchOpts::default()
-        };
-        let result = coalesce(stack.clone(), &match_opts).unwrap();
-        assert_eq!(result[0].entries.len(), 1, "With bbox - only one result is within the bbox, so only one result is returned");
-        assert_eq!(result[0].entries[0].grid_entry.id, 1, "With bbox - result is the one that's within the bbox");
-        assert_eq!(result[0], CoalesceContext {
-            mask: 1 << 0,
-            relev: 1.,
-            entries: vec![CoalesceEntry {
-                matches_language: true,
-                idx: 1,
-                tmp_id: 33554433,
-                mask: 1 << 0,
-                distance: 0.,
-                scoredist: 3.,
-                grid_entry: GridEntry {
-                    id: 1,
-                    x: 1,
-                    y: 1,
-                    relev: 1.,
-                    score: 3,
-                    source_phrase_hash: 0,
-                }
-            }],
-        }, "With bbox - result has expected properties");
-
-        // Test with bbox and proximity
-        let match_opts = MatchOpts {
-            zoom: 6,
-            bbox: Some([1,1,1,1]),
-            proximity: Some(Proximity {
-                point: [1,1],
-                radius: 40.,
-            }),
-        };
-        let result = coalesce(stack.clone(), &match_opts).unwrap();
-        assert_eq!(result[0].entries.len(), 1, "With bbox and prox - only one result is within the bbox, so only one result is returned");
-           assert_eq!(result[0], CoalesceContext {
-            mask: 1 << 0,
-            relev: 1.,
-            entries: vec![CoalesceEntry {
-                matches_language: true,
-                idx: 1,
-                tmp_id: 33554433,
-                mask: 1 << 0,
-                distance: 0.,
-                scoredist: 1.7322531402718835,
-                grid_entry: GridEntry {
-                    id: 1,
-                    x: 1,
-                    y: 1,
-                    relev: 1.,
-                    score: 3,
-                    source_phrase_hash: 0,
-                }
-            }],
-        }, "With bbox and prox - result has expected properties, including scoredist");
-    }
-    // TODO: test with more than one result within bbox, to make sure results are still ordered by proximity?
-}
-
-// TODO: language tests
-// TODO: add proximity test with max score
-// TODO: add sort tests?
->>>>>>> beedc8b7
+}