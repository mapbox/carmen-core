--- conflicted
+++ resolved
@@ -271,30 +271,7 @@
 
             match result {
                 Ok(vec) => {
-<<<<<<< HEAD
                     let array = neon_serde::to_value(call.scope, &vec)?;
-=======
-                    let array = JsArray::new(
-                        call.scope,
-                        vec.len() as u32
-                    );
-                    for (i, item) in vec.iter().enumerate() {
-                        let object = JsObject::new(
-                            call.scope
-                        );
-                        let phrase = JsArray::new(
-                            call.scope,
-                            item.phrase.len() as u32
-                        );
-                        for (i, word) in item.phrase.iter().enumerate() {
-                            let string = JsString::new_or_throw(
-                                call.scope,
-                                word
-                            )?;
-                            phrase.set(i as u32, string)?;
-                        }
-                        object.set("phrase", phrase)?;
->>>>>>> f5fb6124
 
                     Ok(array.upcast())
                 },
