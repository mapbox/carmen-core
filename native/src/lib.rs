#[macro_use]
extern crate neon;
extern crate fuzzy_phrase;
extern crate neon_serde;

use neon::mem::Handle;
use neon::vm::{This, Lock, FunctionCall, JsResult};
use neon::js::{JsFunction, Object, JsString, JsNumber, Value, JsUndefined, JsArray, JsBoolean, JsInteger, JsObject};
use neon::js::class::{JsClass, Class};
use neon::js::error::{Kind, JsError};

use fuzzy_phrase::glue::{FuzzyPhraseSetBuilder, FuzzyPhraseSet};

trait CheckArgument {
    fn check_argument<V: Value>(&mut self, i: i32) -> JsResult<V>;
}

impl<'a, T: This> CheckArgument for FunctionCall<'a, T> {
    fn check_argument<V: Value>(&mut self, i: i32) -> JsResult<V> {
        self.arguments.require(self.scope, i)?.check::<V>()
    }
}

declare_types! {
    pub class JsFuzzyPhraseSetBuilder as JsFuzzyPhraseSetBuilder for Option<FuzzyPhraseSetBuilder> {
        init(mut call) {
            let filename = call
                .check_argument::<JsString>(0)
                ?.value();
            match FuzzyPhraseSetBuilder::new(filename){
                Ok(response) => {
                    Ok(Some(response))
                },
                Err(e) => {
                    println!("{:?}", e);
                    JsError::throw(Kind::TypeError, e.description())
                }
            }
        }

        method insert(call) {
            let phrase_array = call.arguments.require(call.scope, 0)?.check::<JsArray>()?;

            let mut v: Vec<String> = Vec::new();

            for i in 0..phrase_array.len() {
                let string = phrase_array.get(call.scope, i)
                ?.check::<JsString>()
                ?.value();

                v.push(string);
            }

            let mut this: Handle<JsFuzzyPhraseSetBuilder> = call.arguments.this(call.scope);

            this.grab(|fuzzyphrasesetbuilder| {
                match fuzzyphrasesetbuilder {
                    Some(builder) => {
                        match builder.insert(v.as_slice()) {
                            Ok(()) => {
                                Ok(JsUndefined::new().upcast())
                            },
                            Err(e) => {
                                println!("{:?}", e);
                                JsError::throw(Kind::TypeError, e.description())
                            }
                        }
                    },
                    None => {
                        JsError::throw(Kind::TypeError, "unable to insert()")
                    }
                }
            })
        }

        method finish(call) {
            let scope = call.scope;
            let mut this: Handle<JsFuzzyPhraseSetBuilder> = call.arguments.this(scope);

            this.grab(|fuzzyphrasesetbuilder| {
                match fuzzyphrasesetbuilder.take() {
                    Some(builder) => {
                        match builder.finish() {
                            Ok(_finish) => {
                                Ok(JsUndefined::new().upcast())
                            },
                            Err(e) => {
                                println!("{:?}", e);
                                JsError::throw(Kind::TypeError, e.description())
                            }
                        }
                    },
                    None => {
                        JsError::throw(Kind::TypeError, "unable to finish()")
                    }
                }
            })
        }
    }

    pub class JsFuzzyPhraseSet as JsFuzzyPhraseSet for FuzzyPhraseSet {
        init(mut call) {
            let filepath = call
                .check_argument::<JsString>(0)
                ?.value();
            match FuzzyPhraseSet::from_path(filepath) {
                Ok(set) => {
                    Ok(set)
                },
                Err(e) => {
                    println!("{:?}", e);
                    JsError::throw(Kind::TypeError, e.description())
                }
            }
        }

        method contains(call) {
            let phrase_array = call.arguments.require(call.scope, 0)?.check::<JsArray>()?;

            let mut v: Vec<String> = Vec::new();

            for i in 0..phrase_array.len() {
                let string = phrase_array.get(call.scope, i)
                ?.check::<JsString>()
                ?.value();

                v.push(string);
            }

            let mut this: Handle<JsFuzzyPhraseSet> = call.arguments.this(call.scope);

            let result = this.grab(|set| {
                match set.contains(v.as_slice()) {
                    Ok(response) => {
                        Ok(response)
                    },
                    Err(e) => {
                        println!("{:?}", e);
                        JsError::throw(Kind::TypeError, e.description())
                    }
                }
            });

            Ok(JsBoolean::new(
                call.scope,
                result?
            ).upcast())
        }

        method containsPrefix(call) {
            let phrase_array = call.arguments.require(call.scope, 0)?.check::<JsArray>()?;

            let mut v: Vec<String> = Vec::new();

            for i in 0..phrase_array.len() {
                let string = phrase_array.get(call.scope, i)
                ?.check::<JsString>()
                ?.value();

                v.push(string);
            }

            let mut this: Handle<JsFuzzyPhraseSet> = call.arguments.this(call.scope);

            let result = this.grab(|set| {
                match set.contains_prefix(v.as_slice()) {
                    Ok(response) => {
                        Ok(response)
                    },
                    Err(e) => {
                        println!("{:?}", e);
                        JsError::throw(Kind::TypeError, e.description())
                    }
                }
            });

            Ok(JsBoolean::new(
                call.scope,
                result?
            ).upcast())
        }

        method fuzzyMatch(call) {
            let phrase_array = call.arguments.require(call.scope, 0)?.check::<JsArray>()?;
            let max_word_dist: u8 = call.arguments.require(call.scope, 1)?.check::<JsInteger>()
                ?.value() as u8;
            let max_phrase_dist: u8 = call.arguments.require(call.scope, 2)?.check::<JsInteger>()
                ?.value() as u8;

            let mut v: Vec<String> = Vec::new();

            for i in 0..phrase_array.len() {
                let string = phrase_array.get(call.scope, i)
                ?.check::<JsString>()
                ?.value();

                v.push(string);
            }

            let mut this: Handle<JsFuzzyPhraseSet> = call.arguments.this(call.scope);

            let result = this.grab(|set| {
                set.fuzzy_match(v.as_slice(), max_word_dist, max_phrase_dist)
            });

            match result {
                Ok(vec) => {
                    let array = JsArray::new(
                        call.scope,
                        vec.len() as u32
                    );
                    for (i, item) in vec.iter().enumerate() {
                        let object = JsObject::new(
                            call.scope
                        );
                        let phrase = JsArray::new(
                            call.scope,
                            item.phrase.len() as u32
                        );
                        for (i, word) in item.phrase.iter().enumerate() {
                            let string = JsString::new_or_throw(
                                call.scope,
                                word
                            )?;
                            phrase.set(i as u32, string)?;
                        }
                        object.set("phrase", phrase)?;

                        let number = JsNumber::new(
                            call.scope,
                            item.edit_distance as f64
                        );
                        object.set("edit_distance", number)?;

                        array.set(i as u32, object)?;
                    }

                    Ok(array.upcast())
                },
                Err(e) => {
                    println!("{:?}", e);
                    JsError::throw(Kind::TypeError, e.description())
                }
            }
        }

        method fuzzyMatchPrefix(call) {
            let phrase_array = call.arguments.require(call.scope, 0)?.check::<JsArray>()?;
            let max_word_dist: u8 = call.arguments.require(call.scope, 1)?.check::<JsInteger>()
                ?.value() as u8;
            let max_phrase_dist: u8 = call.arguments.require(call.scope, 2)?.check::<JsInteger>()
                ?.value() as u8;

            let mut v: Vec<String> = Vec::new();

            for i in 0..phrase_array.len() {
                let string = phrase_array.get(call.scope, i)
                ?.check::<JsString>()
                ?.value();

                v.push(string);
            }

            let mut this: Handle<JsFuzzyPhraseSet> = call.arguments.this(call.scope);

            let result = this.grab(|set| {
                set.fuzzy_match_prefix(v.as_slice(), max_word_dist, max_phrase_dist)
            });

            match result {
                Ok(vec) => {
                    let array = neon_serde::to_value(call.scope, &vec)?;

                    Ok(array.upcast())
                },
                Err(e) => {
                    println!("{:?}", e);
                    JsError::throw(Kind::TypeError, e.description())
                }
            }
        }

        method fuzzyMatchWindows(call) {
            let phrase_array = call.arguments.require(call.scope, 0)?.check::<JsArray>()?;
            let max_word_dist: u8 = call.arguments.require(call.scope, 1)?.check::<JsInteger>()
                ?.value() as u8;
            let max_phrase_dist: u8 = call.arguments.require(call.scope, 2)?.check::<JsInteger>()
                ?.value() as u8;
            let ends_in_prefix: bool = call.arguments.require(call.scope, 3)?.check::<JsBoolean>()
                ?.value();

            let mut v: Vec<String> = Vec::new();

            for i in 0..phrase_array.len() {
                let string = phrase_array.get(call.scope, i)
                ?.check::<JsString>()
                ?.value();

                v.push(string);
            }

            let mut this: Handle<JsFuzzyPhraseSet> = call.arguments.this(call.scope);

            let result = this.grab(|set| {
                set.fuzzy_match_windows(v.as_slice(), max_word_dist, max_phrase_dist, ends_in_prefix)
            });

            match result {
                Ok(vec) => {
                    let array = neon_serde::to_value(call.scope, &vec)?;

                    Ok(array.upcast())
                },
                Err(e) => {
                    println!("{:?}", e);
                    JsError::throw(Kind::TypeError, e.description())
                }
            }
        }

<<<<<<< HEAD
        method fuzzy_match_multi(call) {
=======
        method fuzzyMatchMulti(call) {
            #[derive(Deserialize)]
            struct MultiPhraseHelper(Vec<(Vec<String>, bool)>);
>>>>>>> c22e4605
            let arg0 = call.arguments.require(call.scope, 0)?;
            let multi_array: Vec<(Vec<String>, bool)> = neon_serde::from_value(
                call.scope,
                arg0
            )?;

            let max_word_dist: u8 = call.arguments.require(call.scope, 1)?.check::<JsInteger>()
                ?.value() as u8;
            let max_phrase_dist: u8 = call.arguments.require(call.scope, 2)?.check::<JsInteger>()
                ?.value() as u8;

            let mut this: Handle<JsFuzzyPhraseSet> = call.arguments.this(call.scope);

            let result = this.grab(|set| {
                set.fuzzy_match_multi(multi_array.as_slice(), max_word_dist, max_phrase_dist)
            });

            match result {
                Ok(vec) => {
                    let array = neon_serde::to_value(call.scope, &vec)?;

                    Ok(array.upcast())
                },
                Err(e) => {
                    println!("{:?}", e);
                    JsError::throw(Kind::TypeError, e.description())
                }
            }
        }
    }
}

register_module!(m, {

    let class: Handle<JsClass<JsFuzzyPhraseSetBuilder>> = try!(JsFuzzyPhraseSetBuilder::class(m.scope));
    let constructor: Handle<JsFunction<JsFuzzyPhraseSetBuilder>> = try!(class.constructor(m.scope));
    try!(m.exports.set("FuzzyPhraseSetBuilder", constructor));

    let class: Handle<JsClass<JsFuzzyPhraseSet>> = try!(JsFuzzyPhraseSet::class(m.scope));
    let constructor: Handle<JsFunction<JsFuzzyPhraseSet>> = try!(class.constructor(m.scope));
    try!(m.exports.set("FuzzyPhraseSet", constructor));

    Ok(())
});<|MERGE_RESOLUTION|>--- conflicted
+++ resolved
@@ -318,13 +318,7 @@
             }
         }
 
-<<<<<<< HEAD
-        method fuzzy_match_multi(call) {
-=======
         method fuzzyMatchMulti(call) {
-            #[derive(Deserialize)]
-            struct MultiPhraseHelper(Vec<(Vec<String>, bool)>);
->>>>>>> c22e4605
             let arg0 = call.arguments.require(call.scope, 0)?;
             let multi_array: Vec<(Vec<String>, bool)> = neon_serde::from_value(
                 call.scope,
